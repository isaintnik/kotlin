--- conflicted
+++ resolved
@@ -16,8 +16,6 @@
 package org.jetbrains.kotlin.android;
 
 import com.android.sdklib.IAndroidTarget;
-import com.android.tools.idea.rendering.ResourceHelper;
-import com.intellij.openapi.application.PathManager;
 import com.intellij.openapi.module.Module;
 import com.intellij.openapi.project.Project;
 import com.intellij.openapi.projectRoots.ProjectJdkTable;
@@ -26,21 +24,15 @@
 import com.intellij.openapi.roots.JavadocOrderRootType;
 import com.intellij.openapi.roots.ModuleRootModificationUtil;
 import com.intellij.openapi.roots.OrderRootType;
-import com.intellij.openapi.util.Segment;
-import com.intellij.openapi.util.TextRange;
 import com.intellij.openapi.vfs.LocalFileSystem;
 import com.intellij.openapi.vfs.VirtualFile;
 import com.intellij.openapi.vfs.VirtualFileManager;
-import com.intellij.psi.PsiElement;
-import com.intellij.psi.PsiFile;
-import com.intellij.psi.xml.XmlAttributeValue;
 import com.intellij.testFramework.IdeaTestCase;
 import com.intellij.testFramework.UsefulTestCase;
 import com.intellij.testFramework.fixtures.CodeInsightTestFixture;
-import org.jetbrains.android.dom.wrappers.LazyValueResourceElementWrapper;
-import org.jetbrains.android.sdk.*;
-import org.jetbrains.annotations.NotNull;
-import org.jetbrains.annotations.Nullable;
+import org.jetbrains.android.sdk.AndroidSdkAdditionalData;
+import org.jetbrains.android.sdk.AndroidSdkData;
+import org.jetbrains.android.sdk.AndroidSdkType;
 import org.jetbrains.kotlin.test.JetTestUtils;
 
 import java.io.File;
@@ -76,21 +68,6 @@
         return getTestDataPath() + "/sdk1.5";
     }
 
-<<<<<<< HEAD
-=======
-    @Override
-    protected void tearDown() throws Exception {
-        TestPackage.unInvalidateBuiltins(getProject(), new RunnableWithException() {
-            @Override
-            public void run() throws Exception {
-                KotlinAndroidTestCaseBase.super.tearDown();
-                androidJar = null;
-                androidSdk = null;
-            }
-        });
-    }
-
->>>>>>> e7f50982
     public String getDefaultPlatformDir() {
         return "android-1.5";
     }
