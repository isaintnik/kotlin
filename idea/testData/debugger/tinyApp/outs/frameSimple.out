LineBreakpoint created at frameSimple.kt:9
!JDK_HOME!\bin\java -agentlib:jdwp=transport=dt_socket,address=!HOST_NAME!:!HOST_PORT!,suspend=y,server=n -Dfile.encoding=!FILE_ENCODING! -classpath !APP_PATH!\classes;!KOTLIN_RUNTIME!;!CUSTOM_LIBRARY!;!RT_JAR! frameSimple.FrameSimplePackage
Connected to the target VM, address: '!HOST_NAME!:PORT_NAME!', transport: 'socket'
frameSimple.kt:9
Compile bytecode for val1
Compile bytecode for val2
Compile bytecode for topVal1
Compile bytecode for val1 + topVal1
package frameSimple

val topVal1 = 1

fun main(args: Array<String>) {
    val val1 = 1
    val val2 = MyClass()
    //Breakpoint!
    val1 + topVal1
}

class MyClass

// PRINT_FRAME

// EXPRESSION: val1
// RESULT: 1: I

// EXPRESSION: val2
// RESULT: instance of frameSimple.MyClass(id=ID): LframeSimple/MyClass;

// EXPRESSION: topVal1
// RESULT: 1: I

// EXPRESSION: val1 + topVal1
// RESULT: 2: I
 frame    = main():9, FrameSimplePackage$@packagePartHASH {frameSimple}
   static   = static = frameSimple.FrameSimplePackage$@packagePartHASH
     field    = topVal1: int = 1 (sp = null)
   local    = args: java.lang.String[] = {java.lang.String[0]@uniqueID} (sp = frameSimple.kt, 5)
   local    = val1: int = 1 (sp = frameSimple.kt, 6)
<<<<<<< HEAD
   local    = val2: java.lang.String = {@uniqueID}str (sp = frameSimple.kt, 7)
     field    = value: char[] = {char[3]@uniqueID} (sp = String.!EXT!)
       unknown  = [0] = 's' 115
       unknown  = [1] = 't' 116
       unknown  = [2] = 'r' 114
     field    = offset: int = 0 (sp = String.!EXT!)
     field    = count: int = 3 (sp = String.!EXT!)
     field    = hash: int = 0 (sp = String.!EXT!)
=======
   local    = val2: frameSimple.MyClass = {frameSimple.MyClass@uniqueID} (sp = frameSimple.kt, 7)
>>>>>>> e7f50982
Disconnected from the target VM, address: '!HOST_NAME!:PORT_NAME!', transport: 'socket'

Process finished with exit code 0<|MERGE_RESOLUTION|>--- conflicted
+++ resolved
@@ -37,18 +37,7 @@
      field    = topVal1: int = 1 (sp = null)
    local    = args: java.lang.String[] = {java.lang.String[0]@uniqueID} (sp = frameSimple.kt, 5)
    local    = val1: int = 1 (sp = frameSimple.kt, 6)
-<<<<<<< HEAD
-   local    = val2: java.lang.String = {@uniqueID}str (sp = frameSimple.kt, 7)
-     field    = value: char[] = {char[3]@uniqueID} (sp = String.!EXT!)
-       unknown  = [0] = 's' 115
-       unknown  = [1] = 't' 116
-       unknown  = [2] = 'r' 114
-     field    = offset: int = 0 (sp = String.!EXT!)
-     field    = count: int = 3 (sp = String.!EXT!)
-     field    = hash: int = 0 (sp = String.!EXT!)
-=======
    local    = val2: frameSimple.MyClass = {frameSimple.MyClass@uniqueID} (sp = frameSimple.kt, 7)
->>>>>>> e7f50982
 Disconnected from the target VM, address: '!HOST_NAME!:PORT_NAME!', transport: 'socket'
 
 Process finished with exit code 0