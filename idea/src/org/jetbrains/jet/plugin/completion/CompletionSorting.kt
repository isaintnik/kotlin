/*
 * Copyright 2010-2013 JetBrains s.r.o.
 *
 * Licensed under the Apache License, Version 2.0 (the "License");
 * you may not use this file except in compliance with the License.
 * You may obtain a copy of the License at
 *
 * http://www.apache.org/licenses/LICENSE-2.0
 *
 * Unless required by applicable law or agreed to in writing, software
 * distributed under the License is distributed on an "AS IS" BASIS,
 * WITHOUT WARRANTIES OR CONDITIONS OF ANY KIND, either express or implied.
 * See the License for the specific language governing permissions and
 * limitations under the License.
 */

package org.jetbrains.jet.plugin.completion

import com.intellij.codeInsight.completion.CompletionResultSet
import com.intellij.codeInsight.completion.CompletionParameters
import com.intellij.codeInsight.completion.CompletionSorter
import org.jetbrains.jet.lang.psi.JetFile
import com.intellij.codeInsight.lookup.LookupElementWeigher
import com.intellij.codeInsight.lookup.LookupElement
import org.jetbrains.jet.plugin.completion.*
import org.jetbrains.jet.lang.descriptors.impl.LocalVariableDescriptor
import org.jetbrains.jet.lang.descriptors.ValueParameterDescriptor
import org.jetbrains.jet.lang.descriptors.PropertyDescriptor
import org.jetbrains.jet.lang.descriptors.PackageViewDescriptor
import org.jetbrains.jet.lang.types.lang.KotlinBuiltIns
import org.jetbrains.jet.lang.resolve.DescriptorUtils
import org.jetbrains.jet.lang.resolve.name.isValidJavaFqName
import org.jetbrains.jet.lang.resolve.ImportPath
import org.jetbrains.jet.plugin.quickfix.ImportInsertHelper
import com.intellij.codeInsight.completion.CompletionType
import org.jetbrains.jet.plugin.completion.smart.NameSimilarityWeigher
import org.jetbrains.jet.plugin.completion.smart.SMART_COMPLETION_ITEM_PRIORITY_KEY
import org.jetbrains.jet.plugin.completion.smart.SmartCompletionItemPriority

public fun CompletionResultSet.addKotlinSorting(parameters: CompletionParameters): CompletionResultSet {
    var sorter = CompletionSorter.defaultSorter(parameters, getPrefixMatcher())!!

    sorter = sorter.weighBefore("stats", PriorityWeigher, KindWeigher)

    if (parameters.getCompletionType() == CompletionType.SMART) {
        sorter = sorter.weighBefore("kotlin.kind", NameSimilarityWeigher, SmartCompletionPriorityWeigher)
    }

    sorter = sorter.weighAfter(
            "stats",
            JetDeclarationRemotenessWeigher(parameters.getOriginalFile() as JetFile)/*TODO: shouldn't it have bigger priority?*/,
            DeprecatedWeigher)

    sorter = sorter.weighBefore("middleMatching", PreferMatchingItemWeigher(parameters))

    return withRelevanceSorter(sorter)
}

private object PriorityWeigher : LookupElementWeigher("kotlin.priority") {
<<<<<<< HEAD
    override fun weigh(element: LookupElement): Comparable<Int>? = (element.getUserData(ITEM_PRIORITY_KEY) ?: ItemPriority.DEFAULT).ordinal()
=======
    override fun weigh(element: LookupElement, context: WeighingContext)
            = element.getUserData(ITEM_PRIORITY_KEY) ?: ItemPriority.DEFAULT
}

private object SmartCompletionPriorityWeigher : LookupElementWeigher("kotlin.smartCompletionPriority") {
    override fun weigh(element: LookupElement, context: WeighingContext)
            = element.getUserData(SMART_COMPLETION_ITEM_PRIORITY_KEY) ?: SmartCompletionItemPriority.DEFAULT
>>>>>>> 8c87b242
}

private object KindWeigher : LookupElementWeigher("kotlin.kind") {
    private enum class Weight {
        localOrParameter
        property
        keyword
        default
        packages
    }

    override fun weigh(element: LookupElement): Comparable<Weight> {
        val o = element.getObject()
        return when (o) {
            is DeclarationDescriptorLookupObject -> when (o.descriptor) {
                is LocalVariableDescriptor, is ValueParameterDescriptor -> Weight.localOrParameter
                is PropertyDescriptor -> Weight.property
                is PackageViewDescriptor -> Weight.packages
                else -> Weight.default
            }

            is KeywordLookupObject -> Weight.keyword

            else -> Weight.default
        }
    }
}

private object DeprecatedWeigher : LookupElementWeigher("kotlin.deprecated") {
    override fun weigh(element: LookupElement): Int {
        val o = element.getObject()
        return if (o is DeclarationDescriptorLookupObject && KotlinBuiltIns.getInstance().isDeprecated(o.descriptor)) 1 else 0
    }
}

private class PreferMatchingItemWeigher(private val parameters: CompletionParameters) : LookupElementWeigher("kotlin.preferMatching", false, true) {
    override fun weigh(element: LookupElement): Comparable<Int>? {
        val prefix = parameters.getLookup().itemPattern(element)
        return if (element.getLookupString() == prefix) 0 else 1
    }
}

private class JetDeclarationRemotenessWeigher(private val file: JetFile) : LookupElementWeigher("kotlin.declarationRemoteness") {
    private enum class Weight {
        kotlinDefaultImport
        thisFile
        imported
        normal
        notImported
    }

    override fun weigh(element: LookupElement): Comparable<Weight> {
        val o = element.getObject()
        if (o is DeclarationDescriptorLookupObject) {
            val elementFile = o.psiElement?.getContainingFile()
            if (elementFile is JetFile && elementFile.getOriginalFile() == file) {
                return Weight.thisFile
            }

            val fqName = DescriptorUtils.getFqName(o.descriptor).toString()
            // Invalid name can be met for class object descriptor: Test.MyTest.A.<no name provided>.testOther
            if (isValidJavaFqName(fqName)) {
                val importPath = ImportPath(fqName)
                return when {
                    ImportInsertHelper.getInstance().needImport(importPath, file) -> Weight.notImported
                    ImportInsertHelper.getInstance().isImportedWithDefault(importPath, file) -> Weight.kotlinDefaultImport
                    else -> Weight.imported
                }
            }
        }

        return Weight.normal
    }
}<|MERGE_RESOLUTION|>--- conflicted
+++ resolved
@@ -57,17 +57,7 @@
 }
 
 private object PriorityWeigher : LookupElementWeigher("kotlin.priority") {
-<<<<<<< HEAD
     override fun weigh(element: LookupElement): Comparable<Int>? = (element.getUserData(ITEM_PRIORITY_KEY) ?: ItemPriority.DEFAULT).ordinal()
-=======
-    override fun weigh(element: LookupElement, context: WeighingContext)
-            = element.getUserData(ITEM_PRIORITY_KEY) ?: ItemPriority.DEFAULT
-}
-
-private object SmartCompletionPriorityWeigher : LookupElementWeigher("kotlin.smartCompletionPriority") {
-    override fun weigh(element: LookupElement, context: WeighingContext)
-            = element.getUserData(SMART_COMPLETION_ITEM_PRIORITY_KEY) ?: SmartCompletionItemPriority.DEFAULT
->>>>>>> 8c87b242
 }
 
 private object KindWeigher : LookupElementWeigher("kotlin.kind") {
